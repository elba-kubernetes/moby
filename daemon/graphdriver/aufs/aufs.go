/*

aufs driver directory structure

.
├── layers // Metadata of layers
│   ├── 1
│   ├── 2
│   └── 3
├── diff  // Content of the layer
│   ├── 1  // Contains layers that need to be mounted for the id
│   ├── 2
│   └── 3
└── mnt    // Mount points for the rw layers to be mounted
    ├── 1
    ├── 2
    └── 3

*/

package aufs

import (
	"bufio"
	"fmt"
	"io/ioutil"
	"os"
	"os/exec"
	"path"
	"strings"
	"sync"
	"syscall"

	"github.com/Sirupsen/logrus"
	"github.com/docker/docker/daemon/graphdriver"
	"github.com/docker/docker/pkg/archive"
	"github.com/docker/docker/pkg/chrootarchive"
	"github.com/docker/docker/pkg/directory"
	mountpk "github.com/docker/docker/pkg/mount"
	"github.com/docker/docker/pkg/stringid"
	"github.com/docker/libcontainer/label"
)

var (
	ErrAufsNotSupported = fmt.Errorf("AUFS was not found in /proc/filesystems")
	incompatibleFsMagic = []graphdriver.FsMagic{
		graphdriver.FsMagicBtrfs,
		graphdriver.FsMagicAufs,
	}
	backingFs = "<unknown>"

	enableDirpermLock sync.Once
	enableDirperm     bool
)

func init() {
	graphdriver.Register("aufs", Init)
}

type Driver struct {
	root       string
	sync.Mutex // Protects concurrent modification to active
	active     map[string]int
}

// New returns a new AUFS driver.
// An error is returned if AUFS is not supported.
func Init(root string, options []string) (graphdriver.Driver, error) {

	// Try to load the aufs kernel module
	if err := supportsAufs(); err != nil {
		return nil, graphdriver.ErrNotSupported
	}

	fsMagic, err := graphdriver.GetFSMagic(root)
	if err != nil {
		return nil, err
	}
	if fsName, ok := graphdriver.FsNames[fsMagic]; ok {
		backingFs = fsName
	}

	for _, magic := range incompatibleFsMagic {
		if fsMagic == magic {
			return nil, graphdriver.ErrIncompatibleFS
		}
	}

	paths := []string{
		"mnt",
		"diff",
		"layers",
	}

	a := &Driver{
		root:   root,
		active: make(map[string]int),
	}

	// Create the root aufs driver dir and return
	// if it already exists
	// If not populate the dir structure
	if err := os.MkdirAll(root, 0755); err != nil {
		if os.IsExist(err) {
			return a, nil
		}
		return nil, err
	}

	if err := mountpk.MakePrivate(root); err != nil {
		return nil, err
	}

	for _, p := range paths {
		if err := os.MkdirAll(path.Join(root, p), 0755); err != nil {
			return nil, err
		}
	}
	return a, nil
}

// Return a nil error if the kernel supports aufs
// We cannot modprobe because inside dind modprobe fails
// to run
func supportsAufs() error {
	// We can try to modprobe aufs first before looking at
	// proc/filesystems for when aufs is supported
	exec.Command("modprobe", "aufs").Run()

	f, err := os.Open("/proc/filesystems")
	if err != nil {
		return err
	}
	defer f.Close()

	s := bufio.NewScanner(f)
	for s.Scan() {
		if strings.Contains(s.Text(), "aufs") {
			return nil
		}
	}
	return ErrAufsNotSupported
}

func (a *Driver) rootPath() string {
	return a.root
}

func (*Driver) String() string {
	return "aufs"
}

func (a *Driver) Status() [][2]string {
	ids, _ := loadIds(path.Join(a.rootPath(), "layers"))
	return [][2]string{
		{"Root Dir", a.rootPath()},
		{"Backing Filesystem", backingFs},
		{"Dirs", fmt.Sprintf("%d", len(ids))},
		{"Dirperm1 Supported", fmt.Sprintf("%v", useDirperm())},
	}
}

// Exists returns true if the given id is registered with
// this driver
func (a *Driver) Exists(id string) bool {
	if _, err := os.Lstat(path.Join(a.rootPath(), "layers", id)); err != nil {
		return false
	}
	return true
}

// Three folders are created for each id
// mnt, layers, and diff
func (a *Driver) Create(id, parent string) error {
	if err := a.createDirsFor(id); err != nil {
		return err
	}
	// Write the layers metadata
	f, err := os.Create(path.Join(a.rootPath(), "layers", id))
	if err != nil {
		return err
	}
	defer f.Close()

	if parent != "" {
		ids, err := getParentIds(a.rootPath(), parent)
		if err != nil {
			return err
		}

		if _, err := fmt.Fprintln(f, parent); err != nil {
			return err
		}
		for _, i := range ids {
			if _, err := fmt.Fprintln(f, i); err != nil {
				return err
			}
		}
	}
	return nil
}

func (a *Driver) createDirsFor(id string) error {
	paths := []string{
		"mnt",
		"diff",
	}

	for _, p := range paths {
		if err := os.MkdirAll(path.Join(a.rootPath(), p, id), 0755); err != nil {
			return err
		}
	}
	return nil
}

// Unmount and remove the dir information
func (a *Driver) Remove(id string) error {
	// Protect the a.active from concurrent access
	a.Lock()
	defer a.Unlock()

	if a.active[id] != 0 {
		logrus.Errorf("Removing active id %s", id)
	}

	// Make sure the dir is umounted first
	if err := a.unmount(id); err != nil {
		return err
	}
	tmpDirs := []string{
		"mnt",
		"diff",
	}

	// Atomically remove each directory in turn by first moving it out of the
	// way (so that docker doesn't find it anymore) before doing removal of
	// the whole tree.
	for _, p := range tmpDirs {

		realPath := path.Join(a.rootPath(), p, id)
		tmpPath := path.Join(a.rootPath(), p, fmt.Sprintf("%s-removing", id))
		if err := os.Rename(realPath, tmpPath); err != nil && !os.IsNotExist(err) {
			return err
		}
		defer os.RemoveAll(tmpPath)
	}

	// Remove the layers file for the id
	if err := os.Remove(path.Join(a.rootPath(), "layers", id)); err != nil && !os.IsNotExist(err) {
		return err
	}
	return nil
}

// Return the rootfs path for the id
// This will mount the dir at it's given path
func (a *Driver) Get(id, mountLabel string) (string, error) {
	ids, err := getParentIds(a.rootPath(), id)
	if err != nil {
		if !os.IsNotExist(err) {
			return "", err
		}
		ids = []string{}
	}

	// Protect the a.active from concurrent access
	a.Lock()
	defer a.Unlock()

	count := a.active[id]

	// If a dir does not have a parent ( no layers )do not try to mount
	// just return the diff path to the data
	out := path.Join(a.rootPath(), "diff", id)
	if len(ids) > 0 {
		out = path.Join(a.rootPath(), "mnt", id)

		if count == 0 {
			if err := a.mount(id, mountLabel); err != nil {
				return "", err
			}
		}
	}

	a.active[id] = count + 1

	return out, nil
}

func (a *Driver) Put(id string) error {
	// Protect the a.active from concurrent access
	a.Lock()
	defer a.Unlock()

	if count := a.active[id]; count > 1 {
		a.active[id] = count - 1
	} else {
		ids, _ := getParentIds(a.rootPath(), id)
		// We only mounted if there are any parents
		if ids != nil && len(ids) > 0 {
			a.unmount(id)
		}
		delete(a.active, id)
	}
	return nil
}

// Diff produces an archive of the changes between the specified
// layer and its parent layer which may be "".
func (a *Driver) Diff(id, parent string) (archive.Archive, error) {
	// AUFS doesn't need the parent layer to produce a diff.
	return archive.TarWithOptions(path.Join(a.rootPath(), "diff", id), &archive.TarOptions{
		Compression:     archive.Uncompressed,
		ExcludePatterns: []string{".wh..wh.*"},
	})
}

func (a *Driver) applyDiff(id string, diff archive.ArchiveReader) error {
	return chrootarchive.Untar(diff, path.Join(a.rootPath(), "diff", id), nil)
}

// DiffSize calculates the changes between the specified id
// and its parent and returns the size in bytes of the changes
// relative to its base filesystem directory.
func (a *Driver) DiffSize(id, parent string) (size int64, err error) {
	// AUFS doesn't need the parent layer to calculate the diff size.
	return directory.Size(path.Join(a.rootPath(), "diff", id))
}

// ApplyDiff extracts the changeset from the given diff into the
// layer with the specified id and parent, returning the size of the
// new layer in bytes.
func (a *Driver) ApplyDiff(id, parent string, diff archive.ArchiveReader) (size int64, err error) {
	// AUFS doesn't need the parent id to apply the diff.
	if err = a.applyDiff(id, diff); err != nil {
		return
	}

	return a.DiffSize(id, parent)
}

// Changes produces a list of changes between the specified layer
// and its parent layer. If parent is "", then all changes will be ADD changes.
func (a *Driver) Changes(id, parent string) ([]archive.Change, error) {
	// AUFS doesn't have snapshots, so we need to get changes from all parent
	// layers.
	layers, err := a.getParentLayerPaths(id)
	if err != nil {
		return nil, err
	}
	return archive.Changes(layers, path.Join(a.rootPath(), "diff", id))
}

func (a *Driver) getParentLayerPaths(id string) ([]string, error) {
	parentIds, err := getParentIds(a.rootPath(), id)
	if err != nil {
		return nil, err
	}
	layers := make([]string, len(parentIds))

	// Get the diff paths for all the parent ids
	for i, p := range parentIds {
		layers[i] = path.Join(a.rootPath(), "diff", p)
	}
	return layers, nil
}

func (a *Driver) mount(id, mountLabel string) error {
	// If the id is mounted or we get an error return
	if mounted, err := a.mounted(id); err != nil || mounted {
		return err
	}

	var (
		target = path.Join(a.rootPath(), "mnt", id)
		rw     = path.Join(a.rootPath(), "diff", id)
	)

	layers, err := a.getParentLayerPaths(id)
	if err != nil {
		return err
	}

	if err := a.aufsMount(layers, rw, target, mountLabel); err != nil {
		return fmt.Errorf("error creating aufs mount to %s: %v", target, err)
	}
	return nil
}

func (a *Driver) unmount(id string) error {
	if mounted, err := a.mounted(id); err != nil || !mounted {
		return err
	}
	target := path.Join(a.rootPath(), "mnt", id)
	return Unmount(target)
}

func (a *Driver) mounted(id string) (bool, error) {
	target := path.Join(a.rootPath(), "mnt", id)
	return mountpk.Mounted(target)
}

// During cleanup aufs needs to unmount all mountpoints
func (a *Driver) Cleanup() error {
	ids, err := loadIds(path.Join(a.rootPath(), "layers"))
	if err != nil {
		return err
	}

	for _, id := range ids {
		if err := a.unmount(id); err != nil {
			logrus.Errorf("Unmounting %s: %s", stringid.TruncateID(id), err)
		}
	}

	return mountpk.Unmount(a.root)
}

func (a *Driver) aufsMount(ro []string, rw, target, mountLabel string) (err error) {
	defer func() {
		if err != nil {
			Unmount(target)
		}
	}()

	// Mount options are clipped to page size(4096 bytes). If there are more
	// layers then these are remounted individually using append.

	offset := 54
	if useDirperm() {
		offset += len("dirperm1")
	}
	b := make([]byte, syscall.Getpagesize()-len(mountLabel)-offset) // room for xino & mountLabel
	bp := copy(b, fmt.Sprintf("br:%s=rw", rw))

	firstMount := true
	i := 0

	for {
		for ; i < len(ro); i++ {
			layer := fmt.Sprintf(":%s=ro+wh", ro[i])

			if firstMount {
				if bp+len(layer) > len(b) {
					break
				}
				bp += copy(b[bp:], layer)
			} else {
				data := label.FormatMountLabel(fmt.Sprintf("append%s", layer), mountLabel)
				if err = mount("none", target, "aufs", MsRemount, data); err != nil {
					return
				}
			}
		}

		if firstMount {
			opts := "dio,xino=/dev/shm/aufs.xino"
			if useDirperm() {
				opts += ",dirperm1"
			}
			data := label.FormatMountLabel(fmt.Sprintf("%s,%s", string(b[:bp]), opts), mountLabel)
			if err = mount("none", target, "aufs", 0, data); err != nil {
				return
			}
			firstMount = false
		}

		if i == len(ro) {
			break
		}
	}

	return
}

// useDirperm checks dirperm1 mount option can be used with the current
// version of aufs.
func useDirperm() bool {
	enableDirpermLock.Do(func() {
		base, err := ioutil.TempDir("", "docker-aufs-base")
		if err != nil {
<<<<<<< HEAD
			log.Errorf("error checking dirperm1: %v", err)
=======
			logrus.Errorf("error checking dirperm1: %v", err)
>>>>>>> 2daede5a
			return
		}
		defer os.RemoveAll(base)

		union, err := ioutil.TempDir("", "docker-aufs-union")
		if err != nil {
<<<<<<< HEAD
			log.Errorf("error checking dirperm1: %v", err)
=======
			logrus.Errorf("error checking dirperm1: %v", err)
>>>>>>> 2daede5a
			return
		}
		defer os.RemoveAll(union)

		opts := fmt.Sprintf("br:%s,dirperm1,xino=/dev/shm/aufs.xino", base)
		if err := mount("none", union, "aufs", 0, opts); err != nil {
			return
		}
		enableDirperm = true
		if err := Unmount(union); err != nil {
<<<<<<< HEAD
			log.Errorf("error checking dirperm1: failed to unmount %v", err)
=======
			logrus.Errorf("error checking dirperm1: failed to unmount %v", err)
>>>>>>> 2daede5a
		}
	})
	return enableDirperm
}<|MERGE_RESOLUTION|>--- conflicted
+++ resolved
@@ -480,22 +480,14 @@
 	enableDirpermLock.Do(func() {
 		base, err := ioutil.TempDir("", "docker-aufs-base")
 		if err != nil {
-<<<<<<< HEAD
-			log.Errorf("error checking dirperm1: %v", err)
-=======
 			logrus.Errorf("error checking dirperm1: %v", err)
->>>>>>> 2daede5a
 			return
 		}
 		defer os.RemoveAll(base)
 
 		union, err := ioutil.TempDir("", "docker-aufs-union")
 		if err != nil {
-<<<<<<< HEAD
-			log.Errorf("error checking dirperm1: %v", err)
-=======
 			logrus.Errorf("error checking dirperm1: %v", err)
->>>>>>> 2daede5a
 			return
 		}
 		defer os.RemoveAll(union)
@@ -506,11 +498,7 @@
 		}
 		enableDirperm = true
 		if err := Unmount(union); err != nil {
-<<<<<<< HEAD
-			log.Errorf("error checking dirperm1: failed to unmount %v", err)
-=======
 			logrus.Errorf("error checking dirperm1: failed to unmount %v", err)
->>>>>>> 2daede5a
 		}
 	})
 	return enableDirperm
